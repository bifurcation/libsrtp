--- conflicted
+++ resolved
@@ -68,30 +68,18 @@
  *
  */
 
-<<<<<<< HEAD
-inline void srtp_sha1_init (srtp_sha1_ctx_t *ctx)
-=======
-static inline void sha1_init (sha1_ctx_t *ctx)
->>>>>>> ce77f9d4
+static inline void srtp_sha1_init (srtp_sha1_ctx_t *ctx)
 {
     EVP_MD_CTX_init(ctx);
     EVP_DigestInit(ctx, EVP_sha1());
 }
 
-<<<<<<< HEAD
-inline void srtp_sha1_update (srtp_sha1_ctx_t *ctx, const uint8_t *M, int octets_in_msg)
-=======
-static inline void sha1_update (sha1_ctx_t *ctx, const uint8_t *M, int octets_in_msg)
->>>>>>> ce77f9d4
+static inline void srtp_sha1_update (srtp_sha1_ctx_t *ctx, const uint8_t *M, int octets_in_msg)
 {
     EVP_DigestUpdate(ctx, M, octets_in_msg);
 }
 
-<<<<<<< HEAD
-inline void srtp_sha1_final (srtp_sha1_ctx_t *ctx, uint32_t *output)
-=======
-static inline void sha1_final (sha1_ctx_t *ctx, uint32_t *output)
->>>>>>> ce77f9d4
+static inline void srtp_sha1_final (srtp_sha1_ctx_t *ctx, uint32_t *output)
 {
     unsigned int len = 0;
 
