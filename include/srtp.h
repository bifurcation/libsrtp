--- conflicted
+++ resolved
@@ -315,11 +315,7 @@
  * into the location in memory immediately following the RTP packet.   
  * Callers MUST ensure that this much writable memory is available in 
  * the buffer that holds the RTP packet.
-<<<<<<< HEAD
- *
-=======
- * 
->>>>>>> 7db9eb2c
+ * 
  * @param ctx is the SRTP context to use in processing the packet.
  *
  * @param rtp_hdr is a pointer to the RTP packet (before the call); after
